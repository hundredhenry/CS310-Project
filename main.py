--- conflicted
+++ resolved
@@ -160,24 +160,14 @@
         elif outcome.winner == (not self.player_colour):
             text = font.render('You Lost', True, (0, 0, 0))
         else:
-<<<<<<< HEAD
-            draw_messages = {
-                chess.Termination.STALEMATE: 'Draw: Stalemate',
-                chess.Termination.FIFTY_MOVES: 'Draw: Fifty Move Rule',
-                chess.Termination.THREEFOLD_REPETITION: 'Draw: Threefold Repetition',
-                chess.Termination.INSUFFICIENT_MATERIAL: 'Draw: Insufficient Material'
-            }
-            text = font.render(draw_messages.get(outcome.termination, 'Draw'), True, (0, 0, 0))
-=======
             if outcome.termination == chess.Termination.STALEMATE:
-                text = font.render('Draw: Stalemate', True, (0, 0, 0))
+                text = font.render('Draw: Stalemate', True, (255, 255, 255))
             elif outcome.termination == chess.Termination.FIFTY_MOVES:
-                text = font.render('Draw: Fifty Move Rule', True, (0, 0, 0))
+                text = font.render('Draw: Fifty Move Rule', True, (255, 255, 255))
             elif outcome.termination == chess.Termination.THREEFOLD_REPETITION:
-                text = font.render('Draw: Threefold Repetition', True, (0, 0, 0))
+                text = font.render('Draw: Threefold Repetition', True, (255, 255, 255))
             elif outcome.termination == chess.Termination.INSUFFICIENT_MATERIAL:
-                text = font.render('Draw: Insufficient Material', True, (0, 0, 0))
->>>>>>> 8c6b8309
+                text = font.render('Draw: Insufficient Material', True, (255, 255, 255))
 
         text_rect = text.get_rect()
         text_rect.center = (self.width // 2, self.height // 2)
